use crate::SpanTrace;
use crate::{ExtractSpanTrace, InstrumentError, InstrumentResult};
use std::error::Error;
use std::fmt::{self, Debug, Display};

<<<<<<< HEAD
/// A wrapper type for Errors that bundles a `SpanTrace` with an inner `Error` type.
///
/// # Notes
///
/// This type does not print the wrapped `SpanTrace` in either its `Debug` or `Display`
/// implementations. The `SpanTrace` must be extracted via the `ExtractSpanTrace` trait in order to
/// be printed.
=======
/// A wrapper type for Errors that bundles a SpanTrace with an inner `Error` type.
>>>>>>> d04e3be7
pub struct TracedError {
    inner: ErrorImpl,
}

struct ErrorImpl {
    span_trace: SpanTrace,
    error: Box<dyn Error + Send + Sync + 'static>,
}

impl TracedError {
    fn new<E>(error: E) -> Self
    where
        E: Error + Send + Sync + 'static,
    {
        Self {
            inner: ErrorImpl {
                span_trace: SpanTrace::capture(),
                error: Box::new(error),
            },
        }
    }
}

impl Error for TracedError {
    fn source<'a>(&'a self) -> Option<&'a (dyn Error + 'static)> {
        Some(&self.inner)
    }
}

impl Debug for TracedError {
    fn fmt(&self, f: &mut fmt::Formatter<'_>) -> fmt::Result {
        Debug::fmt(&self.inner.error, f)
    }
}

impl Display for TracedError {
    fn fmt(&self, f: &mut fmt::Formatter<'_>) -> fmt::Result {
        Display::fmt(&self.inner.error, f)
    }
}

impl Error for ErrorImpl {
    fn source<'a>(&'a self) -> Option<&'a (dyn Error + 'static)> {
        self.error.source()
    }
}

impl Debug for ErrorImpl {
    fn fmt(&self, f: &mut fmt::Formatter<'_>) -> fmt::Result {
        writeln!(f, "span backtrace:")?;
        Debug::fmt(&self.span_trace, f)
    }
}

impl Display for ErrorImpl {
    fn fmt(&self, f: &mut fmt::Formatter<'_>) -> fmt::Result {
        writeln!(f, "Instrumented Error SpanTrace:")?;
        Display::fmt(&self.span_trace, f)
    }
}

impl<E> InstrumentError for E
where
    E: Error + Send + Sync + 'static,
{
    type Instrumented = TracedError;

    fn in_current_span(self) -> Self::Instrumented {
        TracedError::new(self)
    }
}

impl<T, E> InstrumentResult<T> for Result<T, E>
where
    E: Error + Send + Sync + 'static,
{
    type Instrumented = TracedError;

    fn in_current_span(self) -> Result<T, Self::Instrumented> {
        self.map_err(TracedError::new)
    }
}

impl ExtractSpanTrace for &(dyn Error + 'static) {
    fn span_trace(&self) -> Option<&SpanTrace> {
        self.downcast_ref::<ErrorImpl>().map(|e| &e.span_trace)
    }
}<|MERGE_RESOLUTION|>--- conflicted
+++ resolved
@@ -3,17 +3,7 @@
 use std::error::Error;
 use std::fmt::{self, Debug, Display};
 
-<<<<<<< HEAD
 /// A wrapper type for Errors that bundles a `SpanTrace` with an inner `Error` type.
-///
-/// # Notes
-///
-/// This type does not print the wrapped `SpanTrace` in either its `Debug` or `Display`
-/// implementations. The `SpanTrace` must be extracted via the `ExtractSpanTrace` trait in order to
-/// be printed.
-=======
-/// A wrapper type for Errors that bundles a SpanTrace with an inner `Error` type.
->>>>>>> d04e3be7
 pub struct TracedError {
     inner: ErrorImpl,
 }
