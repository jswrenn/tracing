--- conflicted
+++ resolved
@@ -1621,7 +1621,6 @@
     }
 
     #[test]
-<<<<<<< HEAD
     fn with_line_number_and_file_name() {
         let make_writer = MockMakeWriter::default();
         let subscriber = crate::fmt::Collector::builder()
@@ -1671,11 +1670,8 @@
         run_test(subscriber, make_writer, expected);
     }
 
-    #[cfg(feature = "ansi")]
-    fn test_ansi(is_ansi: bool, expected: &str) {
-=======
+    #[test]
     fn with_thread_ids() {
->>>>>>> 039cb509
         let make_writer = MockMakeWriter::default();
         let subscriber = crate::fmt::Collector::builder()
             .with_writer(make_writer.clone())
